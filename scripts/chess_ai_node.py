#!/usr/bin/env python3
import sys
import os
sys.path.append(os.path.join(os.path.dirname(__file__)))

import rospy
import numpy as np
from std_msgs.msg import String
from geometry_msgs.msg import Point
from ee368_project.msg import PickAndPlaceGoalInCamera
from ee368_project.msg import ChessboardCorners

from elephant_fish import ai_move_from_matrix  

class ChessAINode:
    def __init__(self):
        rospy.init_node('chess_ai_node')
        self.init_board = np.array([['r','n','b','a','k','a','b','n','r'], 
        [0,0,0,0,0,0,0,0,0], 
        [0,'c',0,0,0,0,0,'c',0], ['p',0,'p',0,'p',0,'p',0,'p'], 
        [0,0,0,0,0,0,0,0,0], 
        [0,0,0,0,0,0,0,0,0], 
        ['P',0,'P',0,'P',0,'P',0,'P'], 
        [0,'C',0,0,0,0,0,'C',0], 
        [0,0,0,0,0,0,0,0,0], ['R','N','B','A','K','A','B','N','R']])
        self.current_board = self.init_board       
        self.last_board = None
        self.is_ai_turn = False

        self.board_sub = rospy.Subscriber("/chess_board_matrix", String, self.board_callback)
        self.corner_sub = rospy.Subscriber("/chessboard_corners", ChessboardCorners, self.corner_callback)
        self.coord_pub = rospy.Publisher("/kinova_pick_place/goal_in_camera", PickAndPlaceGoalInCamera, queue_size=10)


        self.top_left = None
        self.top_right = None
        self.bottom_left = None
        self.bottom_right = None
        self.garbage_point = None
        self.distance = None
        self.eat_turn = 0
        self.garbage_place = None

        self.rate = rospy.Rate(10)

    def corner_callback(self,msg):
        self.top_left = msg.top_left
        self.top_right = msg.top_right
        self.bottom_left = msg.bottom_left
        self.bottom_right = msg.bottom_right
        self.garbage_point = Point()
        self.garbage_point.x = 2 * self.top_right.x - self.top_left.x
        self.garbage_point.y = 2 * self.top_right.y - self.top_left.y  
        self.garbage_point.z = 2 * self.top_right.z - self.top_left.z  
        self.distance = Point()
        self.distance.x = (self.top_right.x - self.bottom_right.x)/9*self.eat_turn
        self.distance.y = (self.top_right.y - self.bottom_right.y)/9*self.eat_turn
        self.distance.z = (self.top_right.z - self.bottom_right.z)/9*self.eat_turn
        self.garbage_place = Point()
        self.garbage_place.x = self.garbage_point.x - self.distance.x
        self.garbage_place.y = self.garbage_point.y - self.distance.y
        self.garbage_place.z = self.garbage_point.z - self.distance.z

                     
        # 打印接收到的坐标
        rospy.loginfo("Received chessboard corners")
        rospy.loginfo("Top Left: (%.2f, %.2f, %.2f)", self.top_left.x, self.top_left.y, self.top_left.z)
        rospy.loginfo("Top Right: (%.2f, %.2f, %.2f)", self.top_right.x, self.top_right.y, self.top_right.z)
        rospy.loginfo("Bottom Left: (%.2f, %.2f, %.2f)", self.bottom_left.x, self.bottom_left.y, self.bottom_left.z)
        rospy.loginfo("Bottom Right: (%.2f, %.2f, %.2f)", self.bottom_right.x, self.bottom_right.y, self.bottom_right.z)
        self.corner_sub.unregister()
        rospy.loginfo("Unsubscribed from /chessboard_corners after receiving first message.")
  

    def board_callback(self, msg):
        try:
            board = np.array(eval(msg.data), dtype=object)
            if self.current_board is None or not np.array_equal(board, self.current_board):
                self.current_board = board
                rospy.loginfo("Received updated board.")
                rospy.loginfo("Board equals init? %s", np.array_equal(self.current_board, self.init_board))
                rospy.loginfo("Received board: %s", self.current_board.tolist())
                rospy.loginfo("Init board: %s", self.init_board.tolist())

        except Exception as e:
            rospy.logerr("Error parsing board message: %s", str(e))

    def matrix_to_point(self, x_value, y_value):
        x = self.bottom_left.x + x_value/8*(self.bottom_right.x-self.bottom_left.x) + y_value/9*(self.top_left.x-self.bottom_left.x)
        y = self.bottom_left.y + x_value/8*(self.bottom_right.y-self.bottom_left.y) + y_value/9*(self.top_left.y-self.bottom_left.y)
<<<<<<< HEAD
        z = self.bottom_left.z + x_value/8*(self.bottom_right.z-self.bottom_left.z) + y_value/9*(self.top_left.z-self.bottom_left.z)
        return Point(x=x, y=y, z=z)

=======
        # z = self.bottom_left.z + x_value/8*(self.bottom_right.z-self.bottom_left.z) + y_value/9*(self.top_left.z-self.bottom_left.z)
        return Point(x=x, y=y, z=0.025)
>>>>>>> 918fb1fb


    def run(self):
        while not rospy.is_shutdown():
            if not all([self.top_left, self.top_right, self.bottom_left, self.bottom_right]):
                rospy.logwarn("Waiting for chessboard corners...")
                self.rate.sleep()
                continue

            if self.current_board is None:
                self.rate.sleep()
                continue

            if self.is_ai_turn:
                rospy.loginfo("AI thinking...")
                ai_board,start,end = ai_move_from_matrix(self.current_board)

                if ai_board is not None:
                    
                    if start and end:
                        if self.current_board[9-end[1]][end[0]] != '0':
                            rospy.loginfo("chess eating detected")
                            self.eat_turn += 1
                            msg0 = PickAndPlaceGoalInCamera()
                            msg0.object_id_at_pick = ""
                            msg0.pick_position_in_camera = self.matrix_to_point(end[0],end[1])
                            msg0.target_location_id_at_place = ""
                            msg0.place_position_in_camera = self.garbage_place
                            self.coord_pub.publish(msg0)
                            rospy.sleep(20)  

                        msg1 = PickAndPlaceGoalInCamera()
                        msg1.object_id_at_pick = ""
                        msg1.pick_position_in_camera = self.matrix_to_point(start[0],start[1])
                        msg1.target_location_id_at_place = ""
                        msg1.place_position_in_camera = self.matrix_to_point(end[0],end[1])
                        self.coord_pub.publish(msg1)
                        rospy.loginfo(f"AI move published: from {self.matrix_to_point(start[0],start[1])} to {self.matrix_to_point(end[0],end[1])}")
                        rospy.loginfo(f"AI move published: from {start[0],start[1]} to {end[0],end[1]}")
                        self.current_board = ai_board.copy()  # 更新当前棋盘状态
                        self.last_board = ai_board.copy()
                        self.is_ai_turn = False
                    else:
                        rospy.logwarn("AI move could not be detected.")
                else:
                    rospy.logwarn("AI returned no new board.")

                self.rate.sleep()
                continue

            if (self.last_board is None or not np.array_equal(self.current_board, self.last_board)) and not np.array_equal(self.current_board,self.init_board):
                rospy.sleep(0.5)  # optional debounce
                rospy.loginfo("User move detected. Switching to AI.")
                self.is_ai_turn = True
                self.last_board = self.current_board.copy()

            self.rate.sleep()

if __name__ == "__main__":
    try:
        node = ChessAINode()
        node.run()
    except rospy.ROSInterruptException:
        pass<|MERGE_RESOLUTION|>--- conflicted
+++ resolved
@@ -30,8 +30,10 @@
         self.board_sub = rospy.Subscriber("/chess_board_matrix", String, self.board_callback)
         self.corner_sub = rospy.Subscriber("/chessboard_corners", ChessboardCorners, self.corner_callback)
         self.coord_pub = rospy.Publisher("/kinova_pick_place/goal_in_camera", PickAndPlaceGoalInCamera, queue_size=10)
+        self.arm_status_sub = rospy.Subscriber("/my_gen3_lite/arm_status", String, self.arm_status_callback)
+        self.eat_status_pub = rospy.Publisher("/ai_eat_status", String, queue_size=1, latch=True)
 
-
+        self.arm_status = None
         self.top_left = None
         self.top_right = None
         self.bottom_left = None
@@ -42,6 +44,10 @@
         self.garbage_place = None
 
         self.rate = rospy.Rate(10)
+
+    def arm_status_callback(self, msg: String):
+        rospy.loginfo(f"接收到机械臂状态: {msg.data}")
+        self.arm_status = msg.data
 
     def corner_callback(self,msg):
         self.top_left = msg.top_left
@@ -88,14 +94,8 @@
     def matrix_to_point(self, x_value, y_value):
         x = self.bottom_left.x + x_value/8*(self.bottom_right.x-self.bottom_left.x) + y_value/9*(self.top_left.x-self.bottom_left.x)
         y = self.bottom_left.y + x_value/8*(self.bottom_right.y-self.bottom_left.y) + y_value/9*(self.top_left.y-self.bottom_left.y)
-<<<<<<< HEAD
-        z = self.bottom_left.z + x_value/8*(self.bottom_right.z-self.bottom_left.z) + y_value/9*(self.top_left.z-self.bottom_left.z)
-        return Point(x=x, y=y, z=z)
-
-=======
         # z = self.bottom_left.z + x_value/8*(self.bottom_right.z-self.bottom_left.z) + y_value/9*(self.top_left.z-self.bottom_left.z)
         return Point(x=x, y=y, z=0.025)
->>>>>>> 918fb1fb
 
 
     def run(self):
@@ -113,10 +113,14 @@
                 rospy.loginfo("AI thinking...")
                 ai_board,start,end = ai_move_from_matrix(self.current_board)
 
-                if ai_board is not None:
+                if ai_board is not None and self.arm_status is not None:
                     
                     if start and end:
                         if self.current_board[9-end[1]][end[0]] != '0':
+                            rospy.sleep(0.5)
+                            if self.arm_status != '0':
+                                self.rate.sleep()
+                                continue
                             rospy.loginfo("chess eating detected")
                             self.eat_turn += 1
                             msg0 = PickAndPlaceGoalInCamera()
@@ -125,19 +129,27 @@
                             msg0.target_location_id_at_place = ""
                             msg0.place_position_in_camera = self.garbage_place
                             self.coord_pub.publish(msg0)
-                            rospy.sleep(20)  
+                            self.eat_status_pub.publish(String("BUSY"))
+                            rospy.loginfo("发布吃子状态: BUSY")
 
+                        rospy.sleep(0.5)
+                        if self.arm_status != '0':
+                            self.rate.sleep()
+                            continue  
                         msg1 = PickAndPlaceGoalInCamera()
                         msg1.object_id_at_pick = ""
                         msg1.pick_position_in_camera = self.matrix_to_point(start[0],start[1])
                         msg1.target_location_id_at_place = ""
-                        msg1.place_position_in_camera = self.matrix_to_point(end[0],end[1])
+                        msg1.place_position_in_camera = self.matrix_to_point(end[0],end[1])                                           
                         self.coord_pub.publish(msg1)
                         rospy.loginfo(f"AI move published: from {self.matrix_to_point(start[0],start[1])} to {self.matrix_to_point(end[0],end[1])}")
                         rospy.loginfo(f"AI move published: from {start[0],start[1]} to {end[0],end[1]}")
+                        self.eat_status_pub.publish(String("IDLE"))
+                        rospy.loginfo("发布吃子状态: IDLE")
                         self.current_board = ai_board.copy()  # 更新当前棋盘状态
                         self.last_board = ai_board.copy()
                         self.is_ai_turn = False
+
                     else:
                         rospy.logwarn("AI move could not be detected.")
                 else:
